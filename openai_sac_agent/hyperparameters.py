"""Hyperparameters for VPG found from this paper: https://arxiv.org/pdf/1709.06560.pdf
"""
import torch
import sklearn.model_selection

# grid = {
#     "architecture": [(64, 64), (100, 50, 25), (400, 300)],
#     "activation": [torch.nn.ReLU, torch.nn.Tanh],
# }

grid = {
    "architecture": [(64, 64)],
    "activation": [torch.nn.ReLU],
}

<<<<<<< HEAD
=======
# Extra hyperparamaters that were tried
grid = {
    "architecture": [(128, 32), (128, 64),],
    "activation": [torch.nn.ReLU],
    "alpha": [0.4, 1.6, 0.2, 0.1]
}

grid = {
    "architecture": [(128, 32), (128, 64), (64, 64)],
    "activation": [torch.nn.ReLU],
    "update_start_in_episodes": [100],
    "update_frequency_in_episodes": [25],
    "update_alpha": [True]
}

grid = {
    "architecture": [(64, 64),],
    "activation": [torch.nn.ReLU],
}

>>>>>>> f32f5bfc
grid = sklearn.model_selection.ParameterGrid(grid)

# Provide activations and architectures to both actor and critic
hyperparameter_grid = []

for i, params in enumerate(grid):
    params["q_architecture"] = params["architecture"]
    params["q_activation_function"] = params["activation"]
    params["policy_architecture"] = params["architecture"]
    params["policy_activation_function"] = params["activation"]
    del params["architecture"]
    del params["activation"]
    hyperparameter_grid.append(params)<|MERGE_RESOLUTION|>--- conflicted
+++ resolved
@@ -3,18 +3,12 @@
 import torch
 import sklearn.model_selection
 
-# grid = {
-#     "architecture": [(64, 64), (100, 50, 25), (400, 300)],
-#     "activation": [torch.nn.ReLU, torch.nn.Tanh],
-# }
-
+# Original HP Grid
 grid = {
-    "architecture": [(64, 64)],
-    "activation": [torch.nn.ReLU],
+    "architecture": [(64, 64), (100, 50, 25), (400, 300)],
+    "activation": [torch.nn.ReLU, torch.nn.Tanh],
 }
 
-<<<<<<< HEAD
-=======
 # Extra hyperparamaters that were tried
 grid = {
     "architecture": [(128, 32), (128, 64),],
@@ -35,7 +29,6 @@
     "activation": [torch.nn.ReLU],
 }
 
->>>>>>> f32f5bfc
 grid = sklearn.model_selection.ParameterGrid(grid)
 
 # Provide activations and architectures to both actor and critic
