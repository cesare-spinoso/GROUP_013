"""
Best hyperparameters found for SAC after hyperparameter tuning,
with additional parameters gives 3615 for now
"""
import torch

<<<<<<< HEAD
# Best hyperparameters found for SAC after hyperparameter tuning

params = {
    "q_architecture": (64, 64),
    "q_activation_function": torch.nn.ReLU,
    "policy_architecture": (64, 64),
    "policy_activation_function": torch.nn.ReLU,
}

# Hyperparameters for SAC to do re-training
=======
# Best hyperparameters for SAC found from the tuning experiment. (m_0)

import torch

params = {'q_architecture': (64, 64), 
    'q_activation_function': torch.nn.ReLU, 
    'policy_architecture': (64, 64), 
    'policy_activation_function': torch.nn.ReLU
}

# Hyperparameters used to train the model for longer
>>>>>>> 9afa9b42

params = {
    "q_architecture": (64, 64),
    "q_activation_function": torch.nn.ReLU,
<<<<<<< HEAD
    "q_lr": 1e-3,  # Does a higher lr help? It doesn't look like it does no
    "policy_architecture": (64, 64),
    "policy_activation_function": torch.nn.ReLU,
    "policy_lr": 1e-3,
    "update_alpha": True,  # Automatic exploration
    "exploration_timesteps": 0,  # Don't get data that cause you to forget
    "update_start_in_timesteps": 5000,
    "update_frequency_in_episodes": 1,  # Increase update frequency
}
=======
    "q_lr": 1e-3,
    "policy_architecture": (64, 64),
    "policy_activation_function": torch.nn.ReLU,
    "policy_lr": 1e-3,
    "update_alpha": "learned", # Automatic exploration
    "learning_rate_scheduler": "cosine_annealing",
    "exploration_timesteps": 0, # Don't get data that cause you to forget
    "update_start_in_timesteps": 10_000,
    "update_frequency_in_episodes": 1 # Increase update frequency
}
>>>>>>> 9afa9b42
<|MERGE_RESOLUTION|>--- conflicted
+++ resolved
@@ -4,21 +4,7 @@
 """
 import torch
 
-<<<<<<< HEAD
-# Best hyperparameters found for SAC after hyperparameter tuning
-
-params = {
-    "q_architecture": (64, 64),
-    "q_activation_function": torch.nn.ReLU,
-    "policy_architecture": (64, 64),
-    "policy_activation_function": torch.nn.ReLU,
-}
-
-# Hyperparameters for SAC to do re-training
-=======
 # Best hyperparameters for SAC found from the tuning experiment. (m_0)
-
-import torch
 
 params = {'q_architecture': (64, 64), 
     'q_activation_function': torch.nn.ReLU, 
@@ -27,22 +13,10 @@
 }
 
 # Hyperparameters used to train the model for longer
->>>>>>> 9afa9b42
 
 params = {
     "q_architecture": (64, 64),
     "q_activation_function": torch.nn.ReLU,
-<<<<<<< HEAD
-    "q_lr": 1e-3,  # Does a higher lr help? It doesn't look like it does no
-    "policy_architecture": (64, 64),
-    "policy_activation_function": torch.nn.ReLU,
-    "policy_lr": 1e-3,
-    "update_alpha": True,  # Automatic exploration
-    "exploration_timesteps": 0,  # Don't get data that cause you to forget
-    "update_start_in_timesteps": 5000,
-    "update_frequency_in_episodes": 1,  # Increase update frequency
-}
-=======
     "q_lr": 1e-3,
     "policy_architecture": (64, 64),
     "policy_activation_function": torch.nn.ReLU,
@@ -53,4 +27,3 @@
     "update_start_in_timesteps": 10_000,
     "update_frequency_in_episodes": 1 # Increase update frequency
 }
->>>>>>> 9afa9b42
