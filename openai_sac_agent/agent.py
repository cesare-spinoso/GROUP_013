--- conflicted
+++ resolved
@@ -28,13 +28,8 @@
         q_activation_function: F = nn.ReLU,
         policy_lr: float = 1e-3,
         policy_architecture: tuple = (64, 64),
-<<<<<<< HEAD
         policy_activation_function: F = nn.ReLU,
-        buffer_size: int = 1_000_000,
-=======
-        policy_activation_function: F = nn.Tanh,
         buffer_size: int = 3_000_000,
->>>>>>> b95e7a60
         alpha: float = 0.2,
         exploration_timesteps: int = 10_000,
         update_frequency_in_episodes: int = 50,
