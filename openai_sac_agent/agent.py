import os
import torch
from torch import nn
from torch.functional import F
from torch.distributions import Normal
import numpy as np

from typing import Tuple
from copy import deepcopy

import logging

logging.basicConfig(filename="training.log", level=logging.INFO)


class Agent:
    """The agent class that is to be filled.
    You are allowed to add any method you
    want to this class.

    Implemented following the pseudocode here: https://spinningup.openai.com/en/latest/algorithms/sac.html
    """

    def __init__(
        self,
        env_specs,
        gamma: float = 0.99,
        polyak: float = 0.995,
        q_lr: float = 1e-3,
        q_architecture: tuple = (64, 64),
        q_activation_function: F = nn.ReLU,
        policy_lr: float = 1e-3,
        policy_architecture: tuple = (64, 64),
        policy_activation_function: F = nn.ReLU,
        buffer_size: int = 2_000_000,
        alpha: float = 0.2,
        update_alpha: bool = False,
        alpha_lr: float = 3e-4,
        exploration_timesteps: int = 10_000,
        update_frequency_in_episodes: int = 50,
        update_start_in_episodes: int = 1_000,
        update_start_in_timesteps: int = None,
        number_of_batch_updates: int = 1_000,
        batch_size: int = 100,
    ):
        """Creates an SAC agent. Some of the more obscure parameters are explained below.

        Args:
            alpha (float, optional): Fixed KL threshold. The Udemy implementation uses a variable KL. Defaults to 0.2.
            exploration_timesteps (int, optional): How many timesteps does the agent use at the beginning
            for uniform exploration. Defaults to 10_000.
            update_frequency_in_episodes (int, optional): Frequency (in episodes) of the number of times that
            the agent takes gradient steps. Defaults to 50.
            update_start_in_episodes (int, optional): NUmber of episodes required before the agent starts taking gradient
            steps for its networks. This is mostly here to ensure that the buffer is full enough to batching. Defaults to 1_000.
            number_of_batch_updates (int, optional): Number of gradient updates to take. Defaults to 1_000.
        """
        ### ENVIRONMENT VARIABLES ###
        self.env_specs = env_specs
        # Number of observations (states) and actions
        self.num_obs = env_specs["observation_space"].shape[0]
        self.num_actions = env_specs["action_space"].shape[0]
        self.action_limit = env_specs["action_space"].high[0]
        # Tracking variables
        self.current_timestep = 0
        self.current_episode = 0
        self.episode_of_last_update = None
        self.update_counter = 0
        # Device
        self.device = torch.device("cuda" if torch.cuda.is_available() else "cpu")
        ### HYPERPARAMETERS ###
        self.gamma = gamma
        self.polyak = polyak
        # Number of time steps where sample actions randomly
        self.exploration_timesteps = exploration_timesteps
        # Frequency, start and size of updates
        self.update_frequency_in_episodes = update_frequency_in_episodes
        self.update_start_in_episodes = update_start_in_episodes
        self.update_start_in_timesteps = update_start_in_timesteps
        self.number_of_batch_updates = number_of_batch_updates
        self.batch_size = batch_size
        ### Q-NETWORKS (Q1 and Q1) ###
        self.learning_rate_scheduler_frequency_timesteps = 100_000
        self.q1_network = QNetwork(
            num_obs=self.num_obs,
            num_actions=self.num_actions,
            architecture=q_architecture,
            activation_function=q_activation_function,
        )
        self.q1_optimizer = torch.optim.Adam(self.q1_network.parameters(), lr=q_lr)
<<<<<<< HEAD
        self.q1_scheduler = torch.optim.lr_scheduler.ExponentialLR(
            self.q1_optimizer, gamma=0.9
=======
        self.q1_scheduler = torch.optim.lr_scheduler.CosineAnnealingWarmRestarts(
            self.q1_optimizer, T0=self.learning_rate_scheduler_frequency
>>>>>>> 69d3b5d3
        )
        self.q2_network = QNetwork(
            num_obs=self.num_obs,
            num_actions=self.num_actions,
            architecture=q_architecture,
            activation_function=q_activation_function,
        )
        self.q2_optimizer = torch.optim.Adam(self.q2_network.parameters(), lr=q_lr)
<<<<<<< HEAD
        self.q2_scheduler = torch.optim.lr_scheduler.ExponentialLR(
            self.q2_optimizer, gamma=0.9
=======
        self.q2_scheduler = torch.optim.lr_scheduler.CosineAnnealingWarmRestarts(
            self.q2_optimizer, T0=self.learning_rate_scheduler_frequency
>>>>>>> 69d3b5d3
        )
        # Create q target networks (for both 1 and 2) and freeze gradients
        self.q1_network_target = deepcopy(self.q1_network)
        self._freeze_network(self.q1_network_target)
        self.q2_network_target = deepcopy(self.q2_network)
        self._freeze_network(self.q2_network_target)
        ### POLICY NETWORK ###
        self.policy_network = PolicyNetwork(
            num_obs=self.num_obs,
            num_actions=self.num_actions,
            action_limit=self.action_limit,
            architecture=policy_architecture,
            activation_function=policy_activation_function,
        )
        self.policy_optimizer = torch.optim.Adam(
            self.policy_network.parameters(), lr=policy_lr
        )
<<<<<<< HEAD
        self.policy_scheduler = torch.optim.lr_scheduler.ExponentialLR(
            self.policy_optimizer, gamma=0.9
=======
        self.policy_scheduler = torch.optim.lr_scheduler.CosineAnnealingWarmRestarts(
            self.policy_optimizer, T0=self.learning_rate_scheduler_frequency
>>>>>>> 69d3b5d3
        )
        ### ADPTABLE ALPHA ###
        self.alpha = alpha  # entropy parameter
        self.update_alpha = update_alpha
        if self.update_alpha:
            # Use a heuristic for the entropy target
            self.entropy_target = -np.prod(self.env_specs["action_space"].shape)
            # Set the initial alpha to 1
            self.log_alpha = torch.tensor(0.0, requires_grad=True)
            self.alpha = torch.exp(self.log_alpha)
            # Optimizer
            self.alpha_lr = alpha_lr
            self.alpha_optimizer = torch.optim.Adam([self.log_alpha], lr=self.alpha_lr)
        ### BUFFER ###
        self.buffer = SACBuffer(
            number_obs=self.num_obs,
            number_actions=self.num_actions,
            size=buffer_size,
            batch_size=self.batch_size,
        )

    def load_weights(self, root_path: str, pretrained_model_name: str = None) -> None:
        """Load the weights of the actor and the critic into the agent. If pretrained_model_name is None,
        then use default name of "model" which is assumed to be in the same directory as load_weights.

        Args:
            root_path (str): Root path
            pretrained_model_name (str, optional): Model name e.g. td3_ckpt_98.888. Defaults to None.
        """
        if pretrained_model_name is None:
            pretrained_model_path = os.path.join(root_path, "model.pth.tar")
        else:
            pretrained_model_path = os.path.join(
                root_path, str(pretrained_model_name) + ".pth.tar"
            )

        try:
            pretrained_model = torch.load(
                pretrained_model_path, map_location=torch.device(self.device)
            )
        except:
            raise Exception(
                "Invalid location for loading pretrained model. You need folder/filename in results folder (without .pth.tar). \
                \nE.g. python3 train_agent.py --group vpg_agent --load 2022-03-31_12h46m44/td3_ckpt_98.888"
            )

        # load state dict for the 4 networks
        self.q1_network.load_state_dict(pretrained_model["q1_network"])
        self.q2_network.load_state_dict(pretrained_model["q2_network"])
        self.policy_network.load_state_dict(pretrained_model["policy_network"])
        self.q1_network_target.load_state_dict(pretrained_model["q1_network_target"])
        self.q2_network_target.load_state_dict(pretrained_model["q2_network_target"])

        print("Loaded {} OK".format(pretrained_model_name))

    def save_checkpoint(
        self, score_avg: float, ckpt_path: str, name: str = None
    ) -> str:
        """Save the weights of the critic and the actor as well as its score. If name is None,
        then use its score as the name.
        """
        # path for current version you're saving (only need ckpt_xxx, not ckpt_xxx.pth.tar)
        if name == None:
            ckpt_path = os.path.join(
                ckpt_path, "sac_ckpt_" + str(round(score_avg, 3)) + ".pth.tar"
            )
        else:
            ckpt_path = os.path.join(
                ckpt_path,
                "sac_ckpt_" + name + "_" + str(round(score_avg, 3)) + ".pth.tar",
            )

        torch.save(
            {
                "q1_network": self.q1_network.state_dict(),
                "q2_network": self.q2_network.state_dict(),
                "policy_network": self.policy_network.state_dict(),
                "q1_network_target": self.q1_network_target.state_dict(),
                "q2_network_target": self.q2_network_target.state_dict(),
                "score": score_avg,
            },
            ckpt_path,
        )

        return ckpt_path

    def act(self, curr_obs, mode="eval"):
        with torch.no_grad():
            curr_obs = torch.from_numpy(curr_obs).float().to(self.device)
            if mode == "train":
                if self.current_timestep < self.exploration_timesteps:
                    # Do exploration at the beginning of training
                    action = self.env_specs["action_space"].sample()
                else:
                    action, _ = self.policy_network(
                        curr_obs, deterministic=False, return_logprob=False
                    )
                    action = action.data.cpu().numpy()
            else:
                action, _ = self.policy_network(
                    curr_obs, deterministic=True, return_logprob=False
                )
                action = action.data.cpu().numpy()
            return action

    def update(self, curr_obs, action, reward, next_obs, done, timestep, logger=None):
        # Store experience in buffer
        curr_obs = torch.from_numpy(curr_obs).float()
        action = torch.from_numpy(action).float()
        next_obs = torch.from_numpy(next_obs).float()
        self.buffer.store_experience(curr_obs, action, reward, next_obs, done)
        # Track the current timestep
        self.current_timestep = timestep
        if done:
            self.current_episode += 1
            # print(f"Current episode: {self.current_episode}")
        if self.is_ready_to_train():
            self.train()
            if logger:
                logger.log(f"Timestep: {timestep}")
                logger.log(f"Current episode: {self.current_episode}")
                logger.log(f"Alpha: {self.alpha}")
            self.episode_of_last_update = self.current_episode

    def is_ready_to_train(self):
        if self.episode_of_last_update is None:
            return self.current_episode > self.update_start_in_episodes or (
                self.update_start_in_timesteps is not None
                and self.current_timestep > self.update_start_in_timesteps
            )
        else:
            return (
                self.current_episode > self.episode_of_last_update
                and self.current_episode % self.update_frequency_in_episodes == 0
            )

    def train(self):
        for j in range(self.number_of_batch_updates):
            # Get training batch
            (
                obs_data,
                action_data,
                reward_data,
                next_obs_data,
                done_data,
            ) = self.buffer.get_training_batch()
            # Get the training targets (Line 12 of the OpenAI pseudocode)
            y = self.compute_targets(reward_data, next_obs_data, done_data)
            # Train the Q-network (Line 13 of the OpenAI pseudocode)
            self.train_q_networks(obs_data, action_data, y)
            # Train the policy network (Line 14 of the OpenAI pseudocode)
            self.train_policy_network(obs_data)
            # "Train" the alpha
            self.train_alpha(obs_data)
            # Update the target networks (Line 15 of the OpenAI pseudocode)
            self.update_target_networks()
        # Learning rate scheduling
        self.update_learning_rate()

    def compute_targets(
        self,
        reward_data: torch.Tensor,
        next_obs_data: torch.Tensor,
        done_data: torch.Tensor,
    ) -> torch.Tensor:
        """Compute the targets for the Q network."""
        with torch.no_grad():
            target_actions, log_proba = self.policy_network(next_obs_data)
            min_q_network_target = torch.min(
                self.q1_network_target(next_obs_data, target_actions).squeeze(-1),
                self.q2_network_target(next_obs_data, target_actions).squeeze(-1),
            )
            return reward_data + self.gamma * (1 - done_data) * (
                min_q_network_target - self.alpha * log_proba
            )

    def train_q_networks(self, obs_data, action_data, y):
        for q_network, q_optimizer in [
            (self.q1_network, self.q1_optimizer),
            (self.q2_network, self.q2_optimizer),
        ]:
            # Train the Q-network
            q_optimizer.zero_grad()
            # Compute q-values
            q_values = q_network(obs_data, action_data).squeeze(-1)
            # Compute loss
            loss = F.mse_loss(q_values, y)
            # Backpropagate
            loss.backward()
            # Take a step
            q_optimizer.step()

    def train_policy_network(self, obs_data):
        # Freeze the Q-networks
        self._freeze_network(self.q1_network)
        self._freeze_network(self.q2_network)
        self._freeze_alpha()
        # Train the policy network
        self.policy_optimizer.zero_grad()
        # Compute the policy target
        actions, log_proba = self.policy_network(obs_data)
        q1_values = self.q1_network(obs_data, actions).squeeze(-1)
        q2_values = self.q2_network(obs_data, actions).squeeze(-1)
        q_values = torch.min(q1_values, q2_values)
        # Want to maximize the the output of pi and thus minimize its negative output
        loss = -(q_values - self.alpha * log_proba).mean()
        # Backpropagate
        loss.backward()
        # Take a step
        self.policy_optimizer.step()
        # Unfreeze the Q-network
        self._unfreeze_network(self.q1_network)
        self._unfreeze_network(self.q2_network)
        self._unfreeze_alpha()

    def train_alpha(self, obs_data):
        if self.update_alpha:
            # # Zero grad
            self.alpha_optimizer.zero_grad()
            # Get the alpha targets
            with torch.no_grad():
                _, log_proba = self.policy_network(obs_data)
            targets = -torch.exp(self.log_alpha) * (log_proba + self.entropy_target)
            alpha_loss = targets.mean()
            # Backpropagate
            alpha_loss.backward()
            # Take a step
            self.alpha_optimizer.step()
            # Update the alpha, is this line necessary?
            self.alpha = torch.exp(self.log_alpha)

    def update_learning_rate(self):
<<<<<<< HEAD
        if (self.current_timestep - self.update_counter) / self.learning_rate_scheduler_frequency_timesteps > 1:
            self.update_counter = self.current_timestep
            self.q1_scheduler.step()
            self.q2_scheduler.step()
            self.policy_scheduler.step()
            print(f"Q1 network learning rate: {self.q1_scheduler.get_last_lr()[0]}")
            print(f"Q2 network learning rate: {self.q2_scheduler.get_last_lr()[0]}")
            print(f"Policy network learning rate: {self.policy_scheduler.get_last_lr()[0]}")
=======
        self.update_counter += 1
        self.q1_scheduler.step()
        self.q2_scheduler.step()
        self.policy_scheduler.step()
        print(f"Q1 network learning rate: {self.q1_scheduler.get_last_lr()[0]}")
        print(f"Q2 network learning rate: {self.q2_scheduler.get_last_lr()[0]}")
        print(f"Policy network learning rate: {self.policy_scheduler.get_last_lr()[0]}")
>>>>>>> 69d3b5d3

    def _freeze_network(self, network):
        """Freeze the gradients of the network so that loss cannot backprop
        through it."""
        for param in network.parameters():
            param.requires_grad = False

    def _unfreeze_network(self, network):
        """Unfreeze the network gradients."""
        for param in network.parameters():
            param.requires_grad = True

    def update_target_networks(self):
        """Update the target networks for the q-network and the policy-network via
        a moving average."""
        with torch.no_grad():
            self._polyak_average_update(self.q1_network, self.q1_network_target)
            self._polyak_average_update(self.q2_network, self.q2_network_target)

    def _polyak_average_update(self, network, target_network):
        """Polyak averaging of network."""
        for target_param, param in zip(
            target_network.parameters(), network.parameters()
        ):
            # Use OpenAI's in-place trick
            target_param.data.mul_(self.polyak)
            target_param.data.add_((1 - self.polyak) * param.data)

    def _freeze_alpha(self):
        if self.update_alpha:
            self.log_alpha.requires_grad = False

    def _unfreeze_alpha(self):
        if self.update_alpha:
            self.log_alpha.requires_grad = True


class QNetwork(nn.Module):
    def __init__(
        self,
        num_obs: int,
        num_actions: int,
        architecture: tuple,
        activation_function: F,
    ) -> None:
        """Standard MLP for the Q-Network takes in observations and actions and
        outputs estimate q-value."""
        super(QNetwork, self).__init__()
        layers = [
            nn.Linear(num_obs + num_actions, architecture[0]),
            activation_function(),
        ]
        for input_dimension, output_dimension in zip(
            architecture[0:], architecture[1:]
        ):
            layers.append(nn.Linear(input_dimension, output_dimension))
            layers.append(activation_function())
        layers.append(nn.Linear(architecture[-1], 1))
        self.network = nn.Sequential(*layers)
        self.device = torch.device("cuda" if torch.cuda.is_available() else "cpu")
        self.to(self.device)

    def forward(self, s: torch.Tensor, a: torch.Tensor) -> torch.Tensor:
        # Expecte batch_size x (num_obs + num_actions)
        return self.network(torch.hstack((s, a)))


class PolicyNetwork(nn.Module):
    # Spin-up uses a lower and upper bound for the log_std calculation
    LOG_STD_MAX = 2
    LOG_STD_MIN = -20

    def __init__(
        self,
        num_obs: int,
        num_actions: int,
        action_limit: float,
        architecture: tuple,
        activation_function: F,
    ) -> None:
        super().__init__()
        """Standard MLP for the policy takes in an observation and outputs an action."""
        super(PolicyNetwork, self).__init__()
        # Architecture before mean and std output
        layers = [nn.Linear(num_obs, architecture[0]), activation_function()]
        for input_dimension, output_dimension in zip(
            architecture[0:], architecture[1:]
        ):
            layers.append(nn.Linear(input_dimension, output_dimension))
            layers.append(activation_function())
        # Add a layer for the mean and the std
        self.network = nn.Sequential(*layers)
        self.mu_layer = nn.Linear(architecture[-1], num_actions)
        # Output the log for numerical stability
        self.log_std_layer = nn.Linear(architecture[-1], num_actions)

        self.action_limit = action_limit
        self.device = torch.device("cuda" if torch.cuda.is_available() else "cpu")
        self.to(self.device)

    def forward(
        self, x: torch.Tensor, deterministic=False, return_logprob=True
    ) -> torch.Tensor:
        network_output = self.network(x)
        mu = self.mu_layer(network_output)
        log_std = self.log_std_layer(network_output)
        log_std = torch.clamp(
            log_std, PolicyNetwork.LOG_STD_MIN, PolicyNetwork.LOG_STD_MAX
        )
        std = torch.exp(log_std)

        # This is directly from the spin-up implementation
        # Pre-squash distribution and sample
        pi_distribution = Normal(mu, std)
        if deterministic:
            # Only used for evaluating policy at test time.
            pi_action = mu
        else:
            # Use the re-parametrization trick so that gradients go into the actions,
            # rsample allows you to do mu + std * noise so that can backprop
            # through the mu and std layers
            pi_action = pi_distribution.rsample()

        if return_logprob:
            # Compute logprob from Gaussian, and then apply correction for Tanh squashing.
            # NOTE: The correction formula is a little bit magic. To get an understanding
            # of where it comes from, check out the original SAC paper (arXiv 1801.01290)
            # and look in appendix C. This is a more numerically-stable equivalent to Eq 21.
            # Try deriving it yourself as a (very difficult) exercise. :)
            logp_pi = pi_distribution.log_prob(pi_action).sum(axis=-1)
            logp_pi -= (2 * (np.log(2) - pi_action - F.softplus(-2 * pi_action))).sum(
                axis=1
            )
        else:
            logp_pi = None

        # Squash the sampled action and then rescale based on environment
        pi_action = torch.tanh(pi_action)
        pi_action = self.action_limit * pi_action

        return pi_action, logp_pi


class SACBuffer:
    def __init__(
        self,
        number_obs: int,
        number_actions: int,
        size: int = 1_000_000,
        batch_size: int = 100,
    ) -> None:
        """Buffer responsible for storing the experience and the Q target.
        Unlike the VPG and PPO buffer, this buffer is static because random sampling
        is used to train the agent.
        """
        # Number of states, actions and total number of time steps
        self.number_obs = number_obs
        self.number_actions = number_actions
        self.size = size
        # Create state, action, next_state, reward, done buffers
        self.action_buffer = torch.zeros((self.size, self.number_actions))
        self.obs_buffer = torch.zeros((self.size, self.number_obs))
        self.next_obs_buffer = torch.zeros((self.size, self.number_obs))
        self.reward_buffer = torch.zeros(self.size)
        self.done_buffer = torch.zeros(self.size)
        self.experience_pointer = 0
        self.effective_size = 0
        # Device
        self.device = torch.device("cuda" if torch.cuda.is_available() else "cpu")
        # Hyperparameters
        self.batch_size = batch_size

    def store_experience(
        self,
        obs: torch.Tensor,
        action: torch.Tensor,
        reward: float,
        next_obs: torch.Tensor,
        done: bool,
    ) -> None:
        """Store the experience and increment pointer. Once the pointer reaches the
        end of the buffer reset it to 0. In this way the buffer acts as a queue."""
        self.action_buffer[self.experience_pointer, :] = action
        self.obs_buffer[self.experience_pointer, :] = obs
        self.next_obs_buffer[self.experience_pointer, :] = next_obs
        self.reward_buffer[self.experience_pointer] = reward
        self.done_buffer[self.experience_pointer] = int(done)
        self.experience_pointer = (self.experience_pointer + 1) % self.size
        self.effective_size = min(self.effective_size + 1, self.size)

    def get_training_batch(
        self,
    ) -> Tuple[torch.Tensor, torch.Tensor, torch.Tensor, torch.Tensor, torch.Tensor]:
        """Sample (batch_size) number of data points from (0, self.experience_pointer - 1)
        and returns tensors for s, a, s', r, and done."""
        sample_index = np.random.choice(
            np.arange(self.effective_size), self.batch_size, replace=False
        )
        return (
            self.obs_buffer[sample_index, :].to(self.device),
            self.action_buffer[sample_index, :].to(self.device),
            self.reward_buffer[sample_index].to(self.device),
            self.next_obs_buffer[sample_index, :].to(self.device),
            self.done_buffer[sample_index].to(self.device),
        )<|MERGE_RESOLUTION|>--- conflicted
+++ resolved
@@ -88,14 +88,11 @@
             activation_function=q_activation_function,
         )
         self.q1_optimizer = torch.optim.Adam(self.q1_network.parameters(), lr=q_lr)
-<<<<<<< HEAD
         self.q1_scheduler = torch.optim.lr_scheduler.ExponentialLR(
             self.q1_optimizer, gamma=0.9
-=======
-        self.q1_scheduler = torch.optim.lr_scheduler.CosineAnnealingWarmRestarts(
-            self.q1_optimizer, T0=self.learning_rate_scheduler_frequency
->>>>>>> 69d3b5d3
-        )
+        # self.q1_scheduler = torch.optim.lr_scheduler.CosineAnnealingWarmRestarts(
+        #     self.q1_optimizer, T0=self.learning_rate_scheduler_frequency
+        # )
         self.q2_network = QNetwork(
             num_obs=self.num_obs,
             num_actions=self.num_actions,
@@ -103,14 +100,11 @@
             activation_function=q_activation_function,
         )
         self.q2_optimizer = torch.optim.Adam(self.q2_network.parameters(), lr=q_lr)
-<<<<<<< HEAD
         self.q2_scheduler = torch.optim.lr_scheduler.ExponentialLR(
             self.q2_optimizer, gamma=0.9
-=======
-        self.q2_scheduler = torch.optim.lr_scheduler.CosineAnnealingWarmRestarts(
-            self.q2_optimizer, T0=self.learning_rate_scheduler_frequency
->>>>>>> 69d3b5d3
-        )
+        # self.q2_scheduler = torch.optim.lr_scheduler.CosineAnnealingWarmRestarts(
+        #     self.q2_optimizer, T0=self.learning_rate_scheduler_frequency
+        # )
         # Create q target networks (for both 1 and 2) and freeze gradients
         self.q1_network_target = deepcopy(self.q1_network)
         self._freeze_network(self.q1_network_target)
@@ -127,14 +121,11 @@
         self.policy_optimizer = torch.optim.Adam(
             self.policy_network.parameters(), lr=policy_lr
         )
-<<<<<<< HEAD
         self.policy_scheduler = torch.optim.lr_scheduler.ExponentialLR(
             self.policy_optimizer, gamma=0.9
-=======
-        self.policy_scheduler = torch.optim.lr_scheduler.CosineAnnealingWarmRestarts(
-            self.policy_optimizer, T0=self.learning_rate_scheduler_frequency
->>>>>>> 69d3b5d3
-        )
+        # self.policy_scheduler = torch.optim.lr_scheduler.CosineAnnealingWarmRestarts(
+        #     self.policy_optimizer, T0=self.learning_rate_scheduler_frequency
+        # )
         ### ADPTABLE ALPHA ###
         self.alpha = alpha  # entropy parameter
         self.update_alpha = update_alpha
@@ -366,7 +357,6 @@
             self.alpha = torch.exp(self.log_alpha)
 
     def update_learning_rate(self):
-<<<<<<< HEAD
         if (self.current_timestep - self.update_counter) / self.learning_rate_scheduler_frequency_timesteps > 1:
             self.update_counter = self.current_timestep
             self.q1_scheduler.step()
@@ -375,15 +365,13 @@
             print(f"Q1 network learning rate: {self.q1_scheduler.get_last_lr()[0]}")
             print(f"Q2 network learning rate: {self.q2_scheduler.get_last_lr()[0]}")
             print(f"Policy network learning rate: {self.policy_scheduler.get_last_lr()[0]}")
-=======
-        self.update_counter += 1
-        self.q1_scheduler.step()
-        self.q2_scheduler.step()
-        self.policy_scheduler.step()
-        print(f"Q1 network learning rate: {self.q1_scheduler.get_last_lr()[0]}")
-        print(f"Q2 network learning rate: {self.q2_scheduler.get_last_lr()[0]}")
-        print(f"Policy network learning rate: {self.policy_scheduler.get_last_lr()[0]}")
->>>>>>> 69d3b5d3
+        # self.update_counter += 1
+        # self.q1_scheduler.step()
+        # self.q2_scheduler.step()
+        # self.policy_scheduler.step()
+        # print(f"Q1 network learning rate: {self.q1_scheduler.get_last_lr()[0]}")
+        # print(f"Q2 network learning rate: {self.q2_scheduler.get_last_lr()[0]}")
+        # print(f"Policy network learning rate: {self.policy_scheduler.get_last_lr()[0]}")
 
     def _freeze_network(self, network):
         """Freeze the gradients of the network so that loss cannot backprop
