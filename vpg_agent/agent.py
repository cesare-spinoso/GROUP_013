--- conflicted
+++ resolved
@@ -33,10 +33,7 @@
         normalize_advantage: bool = False,
         batching_method: str = "most-recent",
     ):
-<<<<<<< HEAD
-=======
         """VPG Agent, implementation similar to OpenAI's spin-up. NOTE: Make sure to cite it!"""
->>>>>>> 6e5552d8
         ### ENVIRONMENT VARIABLES ###
         self.env_specs = env_specs
         # Number of observations (states) and actions
@@ -233,10 +230,7 @@
         self.time_since_last_update += 1
 
     def is_ready_to_train(self) -> bool:
-<<<<<<< HEAD
-=======
         """Return if the agent is ready to train <=> If the last update was more than batch time steps away."""
->>>>>>> 6e5552d8
         return (
             int(self.time_since_last_update / self.buffer.batch_size_in_time_steps) >= 1
         )
