--- conflicted
+++ resolved
@@ -1,9 +1,8 @@
 import numpy as np
 from utils.json_utils import get_json_data
 
-def evaluate_agent(agent, env, num_seeds, n_episodes_to_evaluate):
+def evaluate_agent(agent, env, n_episodes_to_evaluate, num_seeds=1):
     """Evaluates the agent for a provided number of episodes."""
-<<<<<<< HEAD
     rewards_per_seed = []
     for seed in range(num_seeds):
         array_of_acc_rewards = []
@@ -21,19 +20,6 @@
             array_of_acc_rewards.append(acc_reward)
         rewards_per_seed.append(np.mean(np.array(array_of_acc_rewards)))
     return np.mean(np.array(rewards_per_seed))
-=======
-    array_of_acc_rewards = []
-    for _ in range(n_episodes_to_evaluate):
-        acc_reward = 0
-        done = False
-        curr_obs = env.reset()
-        while not done:
-            action = agent.act(curr_obs, mode="eval")
-            next_obs, reward, done, _ = env.step(action)
-            acc_reward += reward
-            curr_obs = next_obs
-        array_of_acc_rewards.append(acc_reward)
-    return np.mean(np.array(array_of_acc_rewards))
 
 def find_mean_metrics(json_list, model_names):
     for i in range(len(json_list)): 
@@ -64,5 +50,4 @@
     json_list = ["ppo_agent/results/best_model/log_best_model.json", "vpg_agent/results/best_model/log_best_model.json",
         "ddpg_agent/results/best_model/log_best_model.json", "td3_agent/results/best_model/log_best_model.json",
         "openai_sac_agent/results/best_model/log_best_model.json"]
-    find_mean_metrics(json_list, model_names=['PPO', 'VPG', 'DDPG', 'TD3', 'SAC'])
->>>>>>> 899640c2
+    find_mean_metrics(json_list, model_names=['PPO', 'VPG', 'DDPG', 'TD3', 'SAC'])